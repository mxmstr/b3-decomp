# Sly Cooper and the Thievius Raccoonus

This is an experimental decompilation of Sly Cooper and the Thievius Raccoonus for the PlayStation 2. The project is based on the NTSC-U version of the game (SCUS-971.98).

The goal of this project is to better understand how the game works. This repo does not contain any game assets or original code from the game's executable.

## Beginner's Guide

### Windows - Visual Studio

First, clone the repo to your PC. Then open Visual Studio, click `File > Open > CMake...`, and open the file `CMakeLists.txt`.

To compile and run, make sure your startup item is `test.exe (Sly1Decomp\src\test.exe)`. This will build the project and execute the tests in `main.cpp.`

<<<<<<< HEAD
## Testing

You can run `cmake --build . --target check && ctest .`  or `make check` in the build directory in order to run tests.
=======
### Windows/Unix - MSYS2 MINGW64/UCRT64 - GNU/Linux

Prereqs: gcc (optionally clang), cmake, ninja, git, (maybe others like base-devel)

```bash
git clone https://github.com/TheOnlyZac/sly1
cd sly1
mkdir build
cd build
cmake .. -DCMAKE_BUILD_TYPE=Release
cmake --build . -j8
```
>>>>>>> dcb1cdaf
<|MERGE_RESOLUTION|>--- conflicted
+++ resolved
@@ -12,11 +12,6 @@
 
 To compile and run, make sure your startup item is `test.exe (Sly1Decomp\src\test.exe)`. This will build the project and execute the tests in `main.cpp.`
 
-<<<<<<< HEAD
-## Testing
-
-You can run `cmake --build . --target check && ctest .`  or `make check` in the build directory in order to run tests.
-=======
 ### Windows/Unix - MSYS2 MINGW64/UCRT64 - GNU/Linux
 
 Prereqs: gcc (optionally clang), cmake, ninja, git, (maybe others like base-devel)
@@ -29,4 +24,7 @@
 cmake .. -DCMAKE_BUILD_TYPE=Release
 cmake --build . -j8
 ```
->>>>>>> dcb1cdaf
+
+## Testing
+
+You can run `cmake --build . --target check && ctest .`  or `make check` in the build directory in order to run tests.