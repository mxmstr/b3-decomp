/**
 * @file vtables.h
 *
 * @brief Manually crafted vtables for various structs.
 */
#ifndef VTABLES_H
#define VTABLES_H

#include <cid.h>
#include <mq.h>

typedef int GRFCID;

/**
 * @brief Generic VT struct. Used to determine which VTables an entity inherits at runtime.
 */
struct VT
{
    VT *pvtSuper;
    CID cid;
    GRFCID grfcid;
    int cb;
};


/*****************************************************************
 * BASIC-DERIVED VTABLES
 *****************************************************************/

struct CBinaryInputStream;
struct LO;

/**
 * @brief VT for basic objects.
 */
struct VTBASIC
{
    VT *pvtSuper;
    CID cid;
};

/**
 * @brief VT for LO objects.
 */
struct VTLO : VT
{
    void (*pfnInitLo)(LO *);
    void (*pfnSetLoDefaults)(LO *);
    void (*pfnAddLo)(LO *);
    void (*pfnRemoveLo)(LO *);
    void (*pfnAddLoHierarchy)(LO *);
    void (*pfnRemoveLoHierarchy)(LO *);
    void (*pfnOnLoAdd)(LO *);
    void (*pfnOnLoRemove)(LO *);
    void (*pfnCloneLoHierarchy)(LO *, LO *);
    void (*pfnCloneLo)(LO *, LO *);
    void (*pfnLoadLoFromBrx)(LO *, CBinaryInputStream *);
    void (*pfnAddLoRecursive)(/* @todo: null in release & proto? */);
    void (*pfnRemoveLoRecursive)(/* @todo: null in release & proto? */);
    void (*pfnHandleLoMessage)(LO *, MSGID, void *);
    void (*pfnSendLoMessage)(LO *, MSGID, void *);
    void (*pfnBindLo)(LO *);
    void (*pfnPostLoLoad)(LO *);

    /**
     * @todo From prototype, not confirmed if in release
     */
    void (*pfnUpdateLo)();
    void (*pfnUpdateLoXfWorld)();
    void (*pfnUpdateLoXfWorldHierarchy)();
    void (*pfnFreezeLo)();
    void (*pfnSetLoParent)();
    void (*pfnApplyLoProxy)();
    void (*pfnSubscribeLoObject)();
    void (*pfnUnsubscribeLoObject)();
    void (*pfnSubscribeLoStruct)();
    void (*pfnUnsubscribeLoStruct)();
    void (*pfnGetLoParams)();
    void (*pfnUpdateLoLiveEdit)();
};

/*****************************************************************
 * BLOT-DERIVED VTABLES
 *****************************************************************/

struct BLOT;

/**
 * @brief VT for generic blots.
 */
struct VTBLOT
{
    void (*pfnInitBlot)(BLOT *);
    void (*pfnPostBlotLoad)(BLOT *);
    void (*pfnUpdateBlot)(BLOT *);
    void (*pfnOnBlotActive)(BLOT *);
    void (*pfnUpdateBlotActive)(BLOT *);
    void (*pfnOnBlotReset)(BLOT *);
    void (*pfnOnBlotPush)(BLOT *);
    void (*pfnOnBlotPop)(BLOT *);
    void (*pfnSetBlotAchzDraw)(BLOT *, const char *);
    void (*pfnDrawBlot)(BLOT *);
    void (*pfnRenderBlot)(BLOT *);
    void (*pfnDtAppearBlot)(BLOT *);
    void (*pfnDtVisibleBlot)(BLOT *);
    void (*pfnDtDisappearBlot)(BLOT *);
    void (*pfnShowBlot)(BLOT *);
    void (*pfnHideBlot)(BLOT *);
    void (*pfnSetBlotBlots)(BLOT *);
    void (*pfnSetBlotClock)(BLOT *);
    int  (*pfnFIncludeBlotForPeg)(BLOT *);
};

/**
 * @brief VT for the note blot.
 */
struct VTNOTE
{
    void (*pfnInitBlot)(BLOT *);
    void (*pfnPostNoteLoad)(BLOT *);
    void (*pfnUpdateBlot)(BLOT *);
    void (*pfnOnBlotActive)(BLOT *);
    void (*pfnUpdateBlotActive)(BLOT *);
    void (*pfnOnBlotReset)(BLOT *);
    void (*pfnOnBlotPush)(BLOT *);
    void (*pfnOnBlotPop)(BLOT *);
    void (*pfnSetNoteAchzDraw)(BLOT *, const char *);
    void (*pfnDrawNote)(BLOT *);
    void (*pfnRenderBlot)(BLOT *);
    void (*pfnDtAppearBlot)(BLOT *);
    void (*pfnDtVisibleBlot)(BLOT *);
    void (*pfnDtDisappearBlot)(BLOT *);
    void (*pfnShowBlot)(BLOT *);
    void (*pfnHideBlot)(BLOT *);
    void (*pfnSetBlotBlots)(BLOT *);
    void (*pfnSetBlotClock)(BLOT *);
    int  (*pfnFIncludeBlotForPeg)(BLOT *);
};

/**
 * @brief VT for the binoc blot.
 */
struct VTBINOC
{
    void (*pfnInitBinoc)(BLOT *);
    void (*pfnPostBinocLoad)(BLOT *);
    void (*pfnUpdateBlot)(BLOT *);
    void (*pfnOnBinocActive)(BLOT *);
    void (*pfnUpdateBinocActive)(BLOT *);
    void (*pfnOnBinocReset)(BLOT *);
    void (*pfnOnBinocPush)(BLOT *);
    void (*pfnOnBinocPop)(BLOT *);
    void (*pfnSetBinocAchzDraw)(BLOT *, const char *);
    void (*pfnDrawBinoc)(BLOT *);
    void (*pfnRenderBlot)(BLOT *);
    void (*pfnDtAppearBinoc)(BLOT *);
    void (*pfnDtVisibleBlot)(BLOT *);
    void (*pfnDtDisappearBinoc)(BLOT *);
    void (*pfnShowBlot)(BLOT *);
    void (*pfnHideBlot)(BLOT *);
    void (*pfnSetBinocBlots)(BLOT *);
    void (*pfnSetBlotClock)(BLOT *);
    int  (*pfnFIncludeBlotForPeg)(BLOT *);
};

/**
 * @brief VT for the timer blot.
 */
struct VTTIMER
{
    void (*pfnInitBlot)(BLOT *);
    void (*pfnPostTimerLoad)(BLOT *);
    void (*pfnUpdateTimer)(BLOT *);
    void (*pfnOnBlotActive)(BLOT *);
    void (*pfnUpdateBlotActive)(BLOT *);
    void (*pfnOnBlotReset)(BLOT *);
    void (*pfnOnBlotPush)(BLOT *);
    void (*pfnOnBlotPop)(BLOT *);
    void (*pfnSetBlotAchzDraw)(BLOT *, const char *);
    void (*pfnDrawTimer)(BLOT *);
    void (*pfnRenderBlot)(BLOT *);
    void (*pfnDtAppearBlot)(BLOT *);
    void (*pfnDtVisibleBlot)(BLOT *);
    void (*pfnDtDisappearBlot)(BLOT *);
    void (*pfnShowBlot)(BLOT *);
    void (*pfnHideBlot)(BLOT *);
    void (*pfnSetBlotBlots)(BLOT *);
    void (*pfnSetBlotClock)(BLOT *);
    int  (*pfnFIncludeBlotForPeg)(BLOT *);
};

/**
 * @brief VT for the totals blot.
 */
struct VTTOTALS
{
    void (*pfnInitBlot)(BLOT *);
    void (*pfnPostBlotLoad)(BLOT *);
    void (*pfnUpdateBlot)(BLOT *);
    void (*pfnOnBlotActive)(BLOT *);
    void (*pfnUpdateBlotActive)(BLOT *);
    void (*pfnOnBlotReset)(BLOT *);
    void (*pfnOnBlotPush)(BLOT *);
    void (*pfnOnBlotPop)(BLOT *);
    void (*pfnSetBlotAchzDraw)(BLOT *, const char *);
    void (*pfnDrawBlot)(BLOT *);
    void (*pfnRenderBlot)(BLOT *);
    void (*pfnDtAppearBlot)(BLOT *);
    void (*pfnDtVisibleBlot)(BLOT *);
    void (*pfnDtDisappearBlot)(BLOT *);
    void (*pfnShowBlot)(BLOT *);
    void (*pfnHideBlot)(BLOT *);
    void (*pfnSetBlotBlots)(BLOT *);
    void (*pfnSetBlotClock)(BLOT *);
    int (*pfnFIncludeBlotForPeg)(BLOT *);
};

struct GAME;

/**
 * @brief VT for the game struct.
 */
struct VTGAME
{
    // ...
};

<<<<<<< HEAD
struct GOMER;

/**
 * @brief VT for the gomer struct.
 */
struct VTGOMER
=======
/**
 * @brief VT for a waypoint related struct.
 */
struct VTWPSG
{
    // ...
};

/**
 * @brief VT for a shader related struct.
 */
struct VTSAA
{
    // ...
};

/**
 * @brief VT for an act related struct.
 */
struct VTACT
>>>>>>> e0324f3f
{
    // ...
};

#endif // VTABLES_H<|MERGE_RESOLUTION|>--- conflicted
+++ resolved
@@ -225,37 +225,39 @@
     // ...
 };
 
-<<<<<<< HEAD
+/**
+ * @brief VT for unknown(?)
+ */
+struct VTWPSG
+{
+    // ...
+};
+
+/**
+ * @brief VT for a shader related struct.
+ */
+struct VTSAA
+{
+    // ...
+};
+
+/**
+ * @brief VT for an act related struct.
+ */
+struct VTACT
+{
+    // ...
+};
+
+
 struct GOMER;
 
 /**
  * @brief VT for the gomer struct.
  */
 struct VTGOMER
-=======
 /**
  * @brief VT for a waypoint related struct.
  */
-struct VTWPSG
-{
-    // ...
-};
-
-/**
- * @brief VT for a shader related struct.
- */
-struct VTSAA
-{
-    // ...
-};
-
-/**
- * @brief VT for an act related struct.
- */
-struct VTACT
->>>>>>> e0324f3f
-{
-    // ...
-};
 
 #endif // VTABLES_H