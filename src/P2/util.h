--- conflicted
+++ resolved
@@ -1,23 +1,13 @@
 #pragma once
+#include <vec.h>
 
 typedef bool BOOL;
-<<<<<<< HEAD
 typedef unsigned int uint;
 typedef unsigned long ulong;
 
-/* Vector */
-struct VECTOR
-{
-	float x;
-	float y;
-	float z;
-	float gUnused;
-};
-=======
 typedef unsigned char byte;
 typedef unsigned char BYTE;
 typedef unsigned int undefined4;
->>>>>>> 02430b8b
 
 /* Limit */
 struct LM
