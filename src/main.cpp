--- conflicted
+++ resolved
@@ -1,42 +1,3 @@
-<<<<<<< HEAD
-#include <util.h>
-#include <cheats.h>
-#include <savegame.h>
-#include <difficulty.h>
-#include <CTransition.h>
-#include <stdio.h>
-#include <iostream>
- 
-int main(int argc, char* argv[])
-{
-    // Util
-    std::cout << GLimitLm((LM*)&g_lmZeroOne, 1.3) << "\n"; // 1.0
-    std::cout << GLimitLm((LM*)&g_lmZeroOne, -4.3) << "\n"; // 0.0
-    std::cout << GLimitLm((LM*)&g_lmZeroOne, 0.7) << "\n"; // 0.7
-
-	std::cout << GLimitAbs(1.3, 1) << "\n"; // 1.0
-	std::cout << GLimitAbs(-4.3, 1) << "\n"; // -1.0
-	std::cout << GLimitAbs(0.7, 1) << "\n"; // 0.7
-
-    // Cheats
-    activate_code_chetkido(); // The password is: chetkido
-
-    // Savegame
-    populatePchzLevelTable();
-    //int percent = calculate_percent_completion(g_pgsCur);
-    //std::cout << percent << "\n";
-
-    // Difficulty
-    OnDifficultyGameLoad(&g_difficulty);
-    OnDifficultyWorldPreLoad(&g_difficulty);
-    OnDifficultyWorldPostLoad(&g_difficulty);
-    ChangeSuck(0.1, &g_difficulty);
-    OnDifficultyInitialTeleport(&g_difficulty);
-    OnDifficultyCollectKey(&g_difficulty);
-    std::cout << "Tests complete.\n";
-    char _ = getchar();
-    return 1;
-=======
 #include <gs.h>
 #include <joy.h>
 
@@ -96,5 +57,4 @@
 	}
 
     return 0;
->>>>>>> 3ac92f6c
 }