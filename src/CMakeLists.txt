--- conflicted
+++ resolved
@@ -1,6 +1,7 @@
 
 
 set (FILES
+	CTransiton.cpp
 	util.cpp
 	joy.cpp
 	gs.cpp
@@ -11,13 +12,10 @@
 	# ...
 )
 
-<<<<<<< HEAD
-add_library(DECOMP SHARED ${FILES} "CTransition.cpp")
-=======
 add_library(DECOMP STATIC ${FILES}) # todo: use shared
->>>>>>> 3ac92f6c
+
 target_include_directories(DECOMP PUBLIC ${SLY1_INCLUDE_DIR})
 
-add_executable(main main.cpp "CTransition.cpp")
+add_executable(main main.cpp)
 
 target_link_libraries(main PUBLIC DECOMP)