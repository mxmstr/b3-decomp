--- conflicted
+++ resolved
@@ -1,41 +1,2 @@
-<<<<<<< HEAD
 
-
-set (FILES
-	chkpnt.cpp
-	clock.cpp
-	cm.cpp
-	coin.cpp
-	difficulty.cpp
-	font.cpp
-	frm.cpp
-	game.cpp
-	gs.cpp
-	joy.cpp
-	phasemem.cpp
-	render.cpp
-	screen.cpp
-	sw.cpp
-	ui.cpp
-	update.cpp
-	util.cpp
-	wipe.cpp
-	xform.cpp
-	# ...
-
-	splice/spliceutils.cpp
-	# ...
-)
-
-add_library(DECOMP STATIC ${FILES})
-target_include_directories(DECOMP PUBLIC
-	${SLY1_INCLUDE_DIR}
-	${SLY1_SOURCE_DIR}
-)
-
-add_executable(main main.cpp)
-
-target_link_libraries(main PUBLIC DECOMP)
-=======
-add_subdirectory(P2)
->>>>>>> 3705e337
+add_subdirectory(P2)