

set (FILES
<<<<<<< HEAD
	cheats.cpp
	difficulty.cpp
	font.cpp
	savegame.cpp
	screen.cpp
	util.cpp
=======
	util.cpp
	joy.cpp
	gs.cpp
	difficulty.cpp
	coin.cpp
	game.cpp
	xform.cpp
>>>>>>> 8017914f
	# ...
)

add_library(DECOMP STATIC ${FILES}) # todo: use shared
target_include_directories(DECOMP PUBLIC ${SLY1_INCLUDE_DIR})

add_executable(main main.cpp)

target_link_libraries(main PUBLIC DECOMP)<|MERGE_RESOLUTION|>--- conflicted
+++ resolved
@@ -1,22 +1,15 @@
 
 
 set (FILES
-<<<<<<< HEAD
-	cheats.cpp
 	difficulty.cpp
 	font.cpp
-	savegame.cpp
 	screen.cpp
-	util.cpp
-=======
 	util.cpp
 	joy.cpp
 	gs.cpp
-	difficulty.cpp
 	coin.cpp
 	game.cpp
 	xform.cpp
->>>>>>> 8017914f
 	# ...
 )
 
