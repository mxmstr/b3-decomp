--- conflicted
+++ resolved
@@ -1,22 +1,16 @@
 
 
 set (FILES
-<<<<<<< HEAD
 	bis.cpp
 	cat.cpp
-=======
 	clock.cpp
->>>>>>> e2fb6990
 	coin.cpp
 	difficulty.cpp
 	game.cpp
 	gs.cpp
 	joy.cpp
-<<<<<<< HEAD
 	mpeg.cpp
 	transition.cpp
-=======
->>>>>>> e2fb6990
 	util.cpp
 	xform.cpp
 
